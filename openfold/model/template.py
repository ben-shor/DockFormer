# Copyright 2021 AlQuraishi Laboratory
# Copyright 2021 DeepMind Technologies Limited
#
# Licensed under the Apache License, Version 2.0 (the "License");
# you may not use this file except in compliance with the License.
# You may obtain a copy of the License at
#
#      http://www.apache.org/licenses/LICENSE-2.0
#
# Unless required by applicable law or agreed to in writing, software
# distributed under the License is distributed on an "AS IS" BASIS,
# WITHOUT WARRANTIES OR CONDITIONS OF ANY KIND, either express or implied.
# See the License for the specific language governing permissions and
# limitations under the License.
from functools import partial
import math
import sys
from typing import Optional, List

import torch
import torch.nn as nn

from openfold.model.primitives import Linear, LayerNorm, Attention
from openfold.model.dropout import (
    DropoutRowwise,
    DropoutColumnwise,
)
from openfold.model.pair_transition import PairTransition
from openfold.model.triangular_attention import (
    TriangleAttentionStartingNode,
    TriangleAttentionEndingNode,
)
from openfold.model.triangular_multiplicative_update import (
    TriangleMultiplicationOutgoing,
    TriangleMultiplicationIncoming,
)
from openfold.utils.checkpointing import checkpoint_blocks
from openfold.utils.chunk_utils import (
    chunk_layer,
    ChunkSizeTuner,
)
from openfold.utils.feats import (
    build_template_angle_feat,
    build_template_pair_feat,
)
from openfold.utils.tensor_utils import (
    add,
    permute_final_dims,
    flatten_final_dims,
    tensor_tree_map,
)


class TemplatePointwiseAttention(nn.Module):
    """
    Implements Algorithm 17.
    """
    def __init__(self, c_t, c_z, c_hidden, no_heads, inf, **kwargs):
        """
        Args:
            c_t:
                Template embedding channel dimension
            c_z:
                Pair embedding channel dimension
            c_hidden:
                Hidden channel dimension
        """
        super(TemplatePointwiseAttention, self).__init__()

        self.c_t = c_t
        self.c_z = c_z
        self.c_hidden = c_hidden
        self.no_heads = no_heads
        self.inf = inf

        self.mha = Attention(
            self.c_z,
            self.c_t,
            self.c_t,
            self.c_hidden,
            self.no_heads,
            gating=False,
        )

    def _chunk(self,
        z: torch.Tensor,
        t: torch.Tensor,
        biases: List[torch.Tensor],
        chunk_size: int,
        use_lma: bool = False,
    ) -> torch.Tensor:
        mha_inputs = {
            "q_x": z,
            "kv_x": t,
            "biases": biases,
        }
        return chunk_layer(
            partial(self.mha, use_lma=use_lma),
            mha_inputs,
            chunk_size=chunk_size,
            no_batch_dims=len(z.shape[:-2]),
        )


    def forward(self, 
        t: torch.Tensor, 
        z: torch.Tensor, 
        template_mask: Optional[torch.Tensor] = None,
        # This module suffers greatly from a small chunk size
        chunk_size: Optional[int] = 256,
        use_lma: bool = False,
    ) -> torch.Tensor:
        """
        Args:
            t:
                [*, N_templ, N_res, N_res, C_t] template embedding
            z:
                [*, N_res, N_res, C_t] pair embedding
            template_mask:
                [*, N_templ] template mask
        Returns:
            [*, N_res, N_res, C_z] pair embedding update
        """
        if template_mask is None:
            template_mask = t.new_ones(t.shape[:-3])

        bias = self.inf * (template_mask[..., None, None, None, None, :] - 1)

        # [*, N_res, N_res, 1, C_z]
        z = z.unsqueeze(-2)

        # [*, N_res, N_res, N_temp, C_t]
        t = permute_final_dims(t, (1, 2, 0, 3))

        # [*, N_res, N_res, 1, C_z]
        biases = [bias]
        if chunk_size is not None and not self.training:
            z = self._chunk(z, t, biases, chunk_size, use_lma=use_lma)
        else:
            z = self.mha(q_x=z, kv_x=t, biases=biases, use_lma=use_lma)

        # [*, N_res, N_res, C_z]
        z = z.squeeze(-2)

        return z


class TemplatePairStackBlock(nn.Module):
    def __init__(
        self,
        c_t: int,
        c_hidden_tri_att: int,
        c_hidden_tri_mul: int,
        no_heads: int,
        pair_transition_n: int,
        dropout_rate: float,
        tri_mul_first: bool,
        inf: float,
        **kwargs,
    ):
        super(TemplatePairStackBlock, self).__init__()

        self.c_t = c_t
        self.c_hidden_tri_att = c_hidden_tri_att
        self.c_hidden_tri_mul = c_hidden_tri_mul
        self.no_heads = no_heads
        self.pair_transition_n = pair_transition_n
        self.dropout_rate = dropout_rate
        self.inf = inf
        self.tri_mul_first = tri_mul_first

        self.dropout_row = DropoutRowwise(self.dropout_rate)
        self.dropout_col = DropoutColumnwise(self.dropout_rate)

        self.tri_att_start = TriangleAttentionStartingNode(
            self.c_t,
            self.c_hidden_tri_att,
            self.no_heads,
            inf=inf,
        )
        self.tri_att_end = TriangleAttentionEndingNode(
            self.c_t,
            self.c_hidden_tri_att,
            self.no_heads,
            inf=inf,
        )

        self.tri_mul_out = TriangleMultiplicationOutgoing(
            self.c_t,
            self.c_hidden_tri_mul,
        )
        self.tri_mul_in = TriangleMultiplicationIncoming(
            self.c_t,
            self.c_hidden_tri_mul,
        )

        self.pair_transition = PairTransition(
            self.c_t,
            self.pair_transition_n,
        )

    def tri_att_start_end(self, single, single_mask, chunk_size):
        single = single + self.dropout_row(
            self.tri_att_start(
                single,
                chunk_size=chunk_size,
                mask=single_mask
            )
        )
        single = single + self.dropout_col(
            self.tri_att_end(
                single,
                chunk_size=chunk_size,
                mask=single_mask
            )
        )
        return single

    def tri_mul_out_in(self, single, single_mask):
        single = single + self.dropout_row(
            self.tri_mul_out(
                single,
                mask=single_mask
            )
        )
        single = single + self.dropout_row(
            self.tri_mul_in(
                single,
                mask=single_mask
            )
        )
        return single

    def forward(self, 
        z: torch.Tensor, 
        mask: torch.Tensor, 
        chunk_size: Optional[int] = None, 
        use_lma: bool = False,
        inplace_safe: bool = False,
        _mask_trans: bool = True,
        _attn_chunk_size: Optional[int] = None,
    ):
        if(_attn_chunk_size is None):
            _attn_chunk_size = chunk_size

        single_templates = [
            t.unsqueeze(-4) for t in torch.unbind(z, dim=-4)
        ]
        single_templates_masks = [
            m.unsqueeze(-3) for m in torch.unbind(mask, dim=-3)
        ]

        for i in range(len(single_templates)):
            single = single_templates[i]
            single_mask = single_templates_masks[i]
            
<<<<<<< HEAD
            if self.tri_mul_first:
                single = self.tri_att_start_end(single=self.tri_mul_out_in(single=single,
                                                                           single_mask=single_mask),
                                                single_mask=single_mask,
                                                chunk_size=chunk_size)
            else:
                single = self.tri_mul_out_in(single=self.tri_att_start_end(single=single,
                                                                           single_mask=single_mask,
                                                                           chunk_size=chunk_size),
                                             single_mask=single_mask)

            single = single + self.pair_transition(
=======
            single = add(single,
                self.dropout_row(
                    self.tri_att_start(
                        single,
                        chunk_size=_attn_chunk_size,
                        mask=single_mask,
                        use_lma=use_lma,
                        inplace_safe=inplace_safe,
                    )
                ),
                inplace_safe,
            )

            single = add(single,
                self.dropout_col(
                    self.tri_att_end(
                        single,
                        chunk_size=_attn_chunk_size,
                        mask=single_mask,
                        use_lma=use_lma,
                        inplace_safe=inplace_safe,
                    )
                ),
                inplace_safe,
            )

            tmu_update = self.tri_mul_out(
                single,
                mask=single_mask,
                inplace_safe=inplace_safe,
                _add_with_inplace=True,
            )
            if(not inplace_safe):
                single = single + self.dropout_row(tmu_update)
            else:
                single = tmu_update
            
            del tmu_update

            tmu_update = self.tri_mul_in(
>>>>>>> 84659c93
                single,
                mask=single_mask,
                inplace_safe=inplace_safe,
                _add_with_inplace=True,
            )
            if(not inplace_safe):
                single = single + self.dropout_row(tmu_update)
            else:
                single = tmu_update
            
            del tmu_update
      
            single = add(single,
                self.pair_transition(
                    single,
                    mask=single_mask if _mask_trans else None,
                    chunk_size=chunk_size,
                ),
                inplace_safe,
            )

            if(not inplace_safe):
                single_templates[i] = single

        if(not inplace_safe):
            z = torch.cat(single_templates, dim=-4)

        return z


class TemplatePairStack(nn.Module):
    """
    Implements Algorithm 16.
    """
    def __init__(
        self,
        c_t,
        c_hidden_tri_att,
        c_hidden_tri_mul,
        no_blocks,
        no_heads,
        pair_transition_n,
        dropout_rate,
        tri_mul_first,
        blocks_per_ckpt,
        tune_chunk_size: bool = False,
        inf=1e9,
        **kwargs,
    ):
        """
        Args:
            c_t:
                Template embedding channel dimension
            c_hidden_tri_att:
                Per-head hidden dimension for triangular attention
            c_hidden_tri_att:
                Hidden dimension for triangular multiplication
            no_blocks:
                Number of blocks in the stack
            pair_transition_n:
                Scale of pair transition (Alg. 15) hidden dimension
            dropout_rate:
                Dropout rate used throughout the stack
            blocks_per_ckpt:
                Number of blocks per activation checkpoint. None disables
                activation checkpointing
        """
        super(TemplatePairStack, self).__init__()

        self.blocks_per_ckpt = blocks_per_ckpt

        self.blocks = nn.ModuleList()
        for _ in range(no_blocks):
            block = TemplatePairStackBlock(
                c_t=c_t,
                c_hidden_tri_att=c_hidden_tri_att,
                c_hidden_tri_mul=c_hidden_tri_mul,
                no_heads=no_heads,
                pair_transition_n=pair_transition_n,
                dropout_rate=dropout_rate,
                tri_mul_first=tri_mul_first,
                inf=inf,
            )
            self.blocks.append(block)

        self.layer_norm = LayerNorm(c_t)

        self.tune_chunk_size = tune_chunk_size
        self.chunk_size_tuner = None
        if(tune_chunk_size):
            self.chunk_size_tuner = ChunkSizeTuner()

    def forward(
        self,
        t: torch.tensor,
        mask: torch.tensor,
        chunk_size: int,
        use_lma: bool = False,
        inplace_safe: bool = False,
        _mask_trans: bool = True,
    ):
        """
        Args:
            t:
                [*, N_templ, N_res, N_res, C_t] template embedding
            mask:
                [*, N_templ, N_res, N_res] mask
        Returns:
            [*, N_templ, N_res, N_res, C_t] template embedding update
        """
        if(mask.shape[-3] == 1):
            expand_idx = list(mask.shape)
            expand_idx[-3] = t.shape[-4]
            mask = mask.expand(*expand_idx)

        blocks = [
            partial(
                b,
                mask=mask,
                chunk_size=chunk_size,
                use_lma=use_lma,
                inplace_safe=inplace_safe,
                _mask_trans=_mask_trans,
            )
            for b in self.blocks
        ]

        if(chunk_size is not None and self.chunk_size_tuner is not None):
            assert(not self.training)
            tuned_chunk_size = self.chunk_size_tuner.tune_chunk_size(
                representative_fn=blocks[0],
                args=(t.clone(),),
                min_chunk_size=chunk_size,
            )
            blocks = [
                partial(b, 
                    chunk_size=tuned_chunk_size,
                    _attn_chunk_size=max(chunk_size, tuned_chunk_size // 4),
                ) for b in blocks
            ]

        t, = checkpoint_blocks(
            blocks=blocks,
            args=(t,),
            blocks_per_ckpt=self.blocks_per_ckpt if self.training else None,
        )

        t = self.layer_norm(t)

        return t


def embed_templates_offload(
    model, 
    batch, 
    z, 
    pair_mask, 
    templ_dim, 
    template_chunk_size=256,
    inplace_safe=False,
):
    """
    Args:
        model: 
            An AlphaFold model object
        batch: 
            An AlphaFold input batch. See documentation of AlphaFold.
        z: 
            A [*, N, N, C_z] pair embedding
        pair_mask: 
            A [*, N, N] pair mask
        templ_dim: 
            The template dimension of the template tensors in batch
        template_chunk_size: 
            Integer value controlling how quickly the offloaded pair embedding
            tensor is brought back into GPU memory. In dire straits, can be
            lowered to reduce memory consumption of this function even more.
    Returns:
        A dictionary of template pair and angle embeddings.
    
    A version of the "embed_templates" method of the AlphaFold class that
    offloads the large template pair tensor to CPU. Slower but more frugal 
    with GPU memory than the original. Useful for long-sequence inference.
    """
    # Embed the templates one at a time (with a poor man's vmap)
    pair_embeds_cpu = []
    n = z.shape[-2]
    n_templ = batch["template_aatype"].shape[templ_dim]
    for i in range(n_templ):
        idx = batch["template_aatype"].new_tensor(i)
        single_template_feats = tensor_tree_map(
            lambda t: torch.index_select(t, templ_dim, idx).squeeze(templ_dim),
            batch,
        )

        # [*, N, N, C_t]
        t = build_template_pair_feat(
            single_template_feats,
            use_unit_vector=model.config.template.use_unit_vector,
            inf=model.config.template.inf,
            eps=model.config.template.eps,
            **model.config.template.distogram,
        ).to(z.dtype)
        t = model.template_pair_embedder(t)

        # [*, 1, N, N, C_z]
        t = model.template_pair_stack(
            t.unsqueeze(templ_dim),
            pair_mask.unsqueeze(-3).to(dtype=z.dtype), 
            chunk_size=model.globals.chunk_size,
            use_lma=model.globals.use_lma,
            _mask_trans=model.config._mask_trans,
        )

        assert(sys.getrefcount(t) == 2)

        pair_embeds_cpu.append(t.cpu())

        del t

    # Preallocate the output tensor
    t = z.new_zeros(z.shape)

    for i in range(0, n, template_chunk_size):
        pair_chunks = [
            p[..., i: i + template_chunk_size, :, :] for p in pair_embeds_cpu
        ]
        pair_chunk = torch.cat(pair_chunks, dim=templ_dim).to(device=z.device)
        z_chunk = z[..., i: i + template_chunk_size, :, :]
        att_chunk = model.template_pointwise_att(
            pair_chunk,
            z_chunk,
            template_mask=batch["template_mask"].to(dtype=z.dtype),
            use_lma=model.globals.use_lma,
        )

        t[..., i: i + template_chunk_size, :, :] = att_chunk
    
    del pair_chunks

    if(inplace_safe):
        t = t * (torch.sum(batch["template_mask"], dim=-1) > 0)
    else:
        t *= (torch.sum(batch["template_mask"], dim=-1) > 0)

    ret = {}
    if model.config.template.embed_angles:
        template_angle_feat = build_template_angle_feat(
            batch,
        )

        # [*, N, C_m]
        a = model.template_angle_embedder(template_angle_feat)
 
        ret["template_angle_embedding"] = a 

    ret.update({"template_pair_embedding": t})

    return ret


def embed_templates_average(
    model, 
    batch, 
    z, 
    pair_mask, 
    templ_dim,
    templ_group_size=2,
    inplace_safe=False,
):
    """
    Args:
        model: 
            An AlphaFold model object
        batch: 
            An AlphaFold input batch. See documentation of AlphaFold.
        z: 
            A [*, N, N, C_z] pair embedding
        pair_mask: 
            A [*, N, N] pair mask
        templ_dim: 
            The template dimension of the template tensors in batch
        templ_group_size: 
            Granularity of the approximation. Larger values trade memory for 
            greater proximity to the original function
    Returns:
        A dictionary of template pair and angle embeddings.

    A memory-efficient approximation of the "embed_templates" method of the 
    AlphaFold class. Instead of running pointwise attention over pair 
    embeddings for all of the templates at the same time, it splits templates 
    into groups of size templ_group_size, computes embeddings for each group 
    normally, and then averages the group embeddings. In our experiments, this 
    approximation has a minimal effect on the quality of the resulting 
    embedding, while its low memory footprint allows the number of templates 
    to scale almost indefinitely.
    """
    # Embed the templates one at a time (with a poor man's vmap)
    n = z.shape[-2]
    n_templ = batch["template_aatype"].shape[templ_dim]
    out_tensor = z.new_zeros(z.shape)
    for i in range(0, n_templ, templ_group_size): 
        def slice_template_tensor(t):
            s = [slice(None) for _ in t.shape]
            s[templ_dim] = slice(i, i + templ_group_size)
            return t[s]
        
        template_feats = tensor_tree_map(
            slice_template_tensor,
            batch,
        )

        # [*, N, N, C_t]
        t = build_template_pair_feat(
            template_feats,
            use_unit_vector=model.config.template.use_unit_vector,
            inf=model.config.template.inf,
            eps=model.config.template.eps,
            **model.config.template.distogram,
        ).to(z.dtype)

        # [*, S_t, N, N, C_z]
        t = model.template_pair_embedder(t)
        t = model.template_pair_stack(
            t, 
            pair_mask.unsqueeze(-3).to(dtype=z.dtype), 
            chunk_size=model.globals.chunk_size,
            use_lma=model.globals.use_lma,
            _mask_trans=model.config._mask_trans,
        )

        t = model.template_pointwise_att(
            t,
            z,
            template_mask=template_feats["template_mask"].to(dtype=z.dtype),
            use_lma=model.globals.use_lma,
        )

        denom = math.ceil(n_templ / templ_group_size)
        if(inplace_safe):
            t /= denom
        else:
            t = t / denom

        if(inplace_safe):
            out_tensor += t
        else:
            out_tensor = out_tensor + t

        del t

    if(inplace_safe):
        out_tensor *= (torch.sum(batch["template_mask"], dim=-1) > 0)
    else:
        out_tensor = out_tensor * (torch.sum(batch["template_mask"], dim=-1) > 0)

    ret = {}
    if model.config.template.embed_angles:
        template_angle_feat = build_template_angle_feat(
            batch,
        )

        # [*, N, C_m]
        a = model.template_angle_embedder(template_angle_feat)
 
        ret["template_angle_embedding"] = a 

    ret.update({"template_pair_embedding": out_tensor})

    return ret<|MERGE_RESOLUTION|>--- conflicted
+++ resolved
@@ -199,36 +199,62 @@
             self.pair_transition_n,
         )
 
-    def tri_att_start_end(self, single, single_mask, chunk_size):
-        single = single + self.dropout_row(
-            self.tri_att_start(
-                single,
-                chunk_size=chunk_size,
-                mask=single_mask
-            )
-        )
-        single = single + self.dropout_col(
-            self.tri_att_end(
-                single,
-                chunk_size=chunk_size,
-                mask=single_mask
-            )
-        )
+    def tri_att_start_end(self, single, _attn_chunk_size, single_mask, use_lma, inplace_safe):
+        single = add(single,
+                     self.dropout_row(
+                         self.tri_att_start(
+                             single,
+                             chunk_size=_attn_chunk_size,
+                             mask=single_mask,
+                             use_lma=use_lma,
+                             inplace_safe=inplace_safe,
+                         )
+                     ),
+                     inplace_safe,
+                     )
+
+        single = add(single,
+                     self.dropout_col(
+                         self.tri_att_end(
+                             single,
+                             chunk_size=_attn_chunk_size,
+                             mask=single_mask,
+                             use_lma=use_lma,
+                             inplace_safe=inplace_safe,
+                         )
+                     ),
+                     inplace_safe,
+                     )
+
         return single
 
-    def tri_mul_out_in(self, single, single_mask):
-        single = single + self.dropout_row(
-            self.tri_mul_out(
-                single,
-                mask=single_mask
-            )
-        )
-        single = single + self.dropout_row(
-            self.tri_mul_in(
-                single,
-                mask=single_mask
-            )
-        )
+    def tri_mul_out_in(self, single, single_mask, inplace_safe):
+        tmu_update = self.tri_mul_out(
+            single,
+            mask=single_mask,
+            inplace_safe=inplace_safe,
+            _add_with_inplace=True,
+        )
+        if (not inplace_safe):
+            single = single + self.dropout_row(tmu_update)
+        else:
+            single = tmu_update
+
+        del tmu_update
+
+        tmu_update = self.tri_mul_in(
+            single,
+            mask=single_mask,
+            inplace_safe=inplace_safe,
+            _add_with_inplace=True,
+        )
+        if (not inplace_safe):
+            single = single + self.dropout_row(tmu_update)
+        else:
+            single = tmu_update
+
+        del tmu_update
+
         return single
 
     def forward(self, 
@@ -253,87 +279,37 @@
         for i in range(len(single_templates)):
             single = single_templates[i]
             single_mask = single_templates_masks[i]
-            
-<<<<<<< HEAD
+
             if self.tri_mul_first:
                 single = self.tri_att_start_end(single=self.tri_mul_out_in(single=single,
-                                                                           single_mask=single_mask),
+                                                                           single_mask=single_mask,
+                                                                           inplace_safe=inplace_safe),
+                                                _attn_chunk_size=_attn_chunk_size,
                                                 single_mask=single_mask,
-                                                chunk_size=chunk_size)
+                                                use_lma=use_lma,
+                                                inplace_safe=inplace_safe)
             else:
                 single = self.tri_mul_out_in(single=self.tri_att_start_end(single=single,
+                                                                           _attn_chunk_size=_attn_chunk_size,
                                                                            single_mask=single_mask,
-                                                                           chunk_size=chunk_size),
-                                             single_mask=single_mask)
-
-            single = single + self.pair_transition(
-=======
+                                                                           use_lma=use_lma,
+                                                                           inplace_safe=inplace_safe),
+                                             single_mask=single_mask,
+                                             inplace_safe=inplace_safe)
+
             single = add(single,
-                self.dropout_row(
-                    self.tri_att_start(
-                        single,
-                        chunk_size=_attn_chunk_size,
-                        mask=single_mask,
-                        use_lma=use_lma,
-                        inplace_safe=inplace_safe,
-                    )
-                ),
-                inplace_safe,
-            )
-
-            single = add(single,
-                self.dropout_col(
-                    self.tri_att_end(
-                        single,
-                        chunk_size=_attn_chunk_size,
-                        mask=single_mask,
-                        use_lma=use_lma,
-                        inplace_safe=inplace_safe,
-                    )
-                ),
-                inplace_safe,
-            )
-
-            tmu_update = self.tri_mul_out(
-                single,
-                mask=single_mask,
-                inplace_safe=inplace_safe,
-                _add_with_inplace=True,
-            )
-            if(not inplace_safe):
-                single = single + self.dropout_row(tmu_update)
-            else:
-                single = tmu_update
-            
-            del tmu_update
-
-            tmu_update = self.tri_mul_in(
->>>>>>> 84659c93
-                single,
-                mask=single_mask,
-                inplace_safe=inplace_safe,
-                _add_with_inplace=True,
-            )
-            if(not inplace_safe):
-                single = single + self.dropout_row(tmu_update)
-            else:
-                single = tmu_update
-            
-            del tmu_update
-      
-            single = add(single,
-                self.pair_transition(
-                    single,
-                    mask=single_mask if _mask_trans else None,
-                    chunk_size=chunk_size,
-                ),
-                inplace_safe,
-            )
-
-            if(not inplace_safe):
+                         self.pair_transition(
+                             single,
+                             mask=single_mask if _mask_trans else None,
+                             chunk_size=chunk_size,
+                         ),
+                         inplace_safe,
+                         )
+
+            if (not inplace_safe):
                 single_templates[i] = single
 
-        if(not inplace_safe):
+        if (not inplace_safe):
             z = torch.cat(single_templates, dim=-4)
 
         return z
@@ -563,7 +539,7 @@
         # [*, N, C_m]
         a = model.template_angle_embedder(template_angle_feat)
  
-        ret["template_angle_embedding"] = a 
+        ret["template_single_embedding"] = a
 
     ret.update({"template_pair_embedding": t})
 
@@ -674,7 +650,7 @@
         # [*, N, C_m]
         a = model.template_angle_embedder(template_angle_feat)
  
-        ret["template_angle_embedding"] = a 
+        ret["template_single_embedding"] = a
 
     ret.update({"template_pair_embedding": out_tensor})
 
