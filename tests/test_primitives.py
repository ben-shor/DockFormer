# Copyright 2021 AlQuraishi Laboratory
#
# Licensed under the Apache License, Version 2.0 (the "License");
# you may not use this file except in compliance with the License.
# You may obtain a copy of the License at
#
#      http://www.apache.org/licenses/LICENSE-2.0
#
# Unless required by applicable law or agreed to in writing, software
# distributed under the License is distributed on an "AS IS" BASIS,
# WITHOUT WARRANTIES OR CONDITIONS OF ANY KIND, either express or implied.
# See the License for the specific language governing permissions and
# limitations under the License.

import torch
import unittest

from openfold.model.primitives import (
<<<<<<< HEAD
    Attention
=======
    Attention,
>>>>>>> 84659c93
)
from tests.config import consts


class TestLMA(unittest.TestCase):
    def test_lma_vs_attention(self):
        batch_size = consts.batch_size
        c_hidden = 32 
        n = 2**12
        no_heads = 4

        q = torch.rand(batch_size, n, c_hidden).cuda()
        kv = torch.rand(batch_size, n, c_hidden).cuda()

        bias = [torch.rand(no_heads, 1, n)]
        bias = [b.cuda() for b in bias]
        
        gating_fill = torch.rand(c_hidden * no_heads, c_hidden)
        o_fill = torch.rand(c_hidden, c_hidden * no_heads)
        
<<<<<<< HEAD
        lma = Attention(
            c_hidden, c_hidden, c_hidden, c_hidden, no_heads
        ).cuda()
=======
>>>>>>> 84659c93
        a = Attention(
            c_hidden, c_hidden, c_hidden, c_hidden, no_heads
        ).cuda()
        
        with torch.no_grad():
<<<<<<< HEAD
            for n, p in lma.named_parameters():
                attrs = n.split('.')
                param = a
                for attr in attrs:
                    param = getattr(param, attr)
                param.copy_(p)

            for m in [lma, a]:
                m.linear_g.weight.copy_(gating_fill)
                m.linear_o.weight.copy_(o_fill)
        
        with torch.no_grad():
            l = lma(q, k, v, biases=bias, use_lma=True, q_chunk_size=1024, kv_chunk_size=4096)
            real = a(q, k, v, biases=bias)
=======
            l = a(q, kv, biases=bias, use_lma=True)
            real = a(q, kv, biases=bias)
>>>>>>> 84659c93
        
        self.assertTrue(torch.max(torch.abs(l - real)) < consts.eps)

 
if __name__ == "__main__":
    unittest.main()<|MERGE_RESOLUTION|>--- conflicted
+++ resolved
@@ -15,21 +15,15 @@
 import torch
 import unittest
 
-from openfold.model.primitives import (
-<<<<<<< HEAD
-    Attention
-=======
-    Attention,
->>>>>>> 84659c93
-)
+from openfold.model.primitives import Attention
 from tests.config import consts
 
 
 class TestLMA(unittest.TestCase):
     def test_lma_vs_attention(self):
         batch_size = consts.batch_size
-        c_hidden = 32 
-        n = 2**12
+        c_hidden = 32
+        n = 2 ** 12
         no_heads = 4
 
         q = torch.rand(batch_size, n, c_hidden).cuda()
@@ -37,43 +31,17 @@
 
         bias = [torch.rand(no_heads, 1, n)]
         bias = [b.cuda() for b in bias]
-        
-        gating_fill = torch.rand(c_hidden * no_heads, c_hidden)
-        o_fill = torch.rand(c_hidden, c_hidden * no_heads)
-        
-<<<<<<< HEAD
-        lma = Attention(
-            c_hidden, c_hidden, c_hidden, c_hidden, no_heads
-        ).cuda()
-=======
->>>>>>> 84659c93
+
         a = Attention(
             c_hidden, c_hidden, c_hidden, c_hidden, no_heads
         ).cuda()
-        
+
         with torch.no_grad():
-<<<<<<< HEAD
-            for n, p in lma.named_parameters():
-                attrs = n.split('.')
-                param = a
-                for attr in attrs:
-                    param = getattr(param, attr)
-                param.copy_(p)
-
-            for m in [lma, a]:
-                m.linear_g.weight.copy_(gating_fill)
-                m.linear_o.weight.copy_(o_fill)
-        
-        with torch.no_grad():
-            l = lma(q, k, v, biases=bias, use_lma=True, q_chunk_size=1024, kv_chunk_size=4096)
-            real = a(q, k, v, biases=bias)
-=======
             l = a(q, kv, biases=bias, use_lma=True)
             real = a(q, kv, biases=bias)
->>>>>>> 84659c93
-        
+
         self.assertTrue(torch.max(torch.abs(l - real)) < consts.eps)
 
- 
+
 if __name__ == "__main__":
     unittest.main()