# Copyright 2021 AlQuraishi Laboratory
# Copyright 2021 DeepMind Technologies Limited
#
# Licensed under the Apache License, Version 2.0 (the "License");
# you may not use this file except in compliance with the License.
# You may obtain a copy of the License at
#
#      http://www.apache.org/licenses/LICENSE-2.0
#
# Unless required by applicable law or agreed to in writing, software
# distributed under the License is distributed on an "AS IS" BASIS,
# WITHOUT WARRANTIES OR CONDITIONS OF ANY KIND, either express or implied.
# See the License for the specific language governing permissions and
# limitations under the License.
import argparse
import logging
import math
import numpy as np
import os
import pickle
import random
import time
import json

logging.basicConfig()
logger = logging.getLogger(__file__)
logger.setLevel(level=logging.INFO)

import torch
torch_versions = torch.__version__.split(".")
torch_major_version = int(torch_versions[0])
torch_minor_version = int(torch_versions[1])
if (
    torch_major_version > 1 or
    (torch_major_version == 1 and torch_minor_version >= 12)
):
    # Gives a large speedup on Ampere-class GPUs
    torch.set_float32_matmul_precision("high")

torch.set_grad_enabled(False)

from openfold.config import model_config
from openfold.data import templates, feature_pipeline, data_pipeline
from openfold.data.tools import hhsearch, hmmsearch
from openfold.np import protein
from openfold.utils.script_utils import (load_models_from_command_line, parse_fasta, run_model,
                                         prep_output, relax_protein)
from openfold.utils.tensor_utils import tensor_tree_map
from openfold.utils.trace_utils import (
    pad_feature_dict_seq,
    trace_model_,
)

from scripts.precompute_embeddings import EmbeddingGenerator
from scripts.utils import add_data_args


TRACING_INTERVAL = 50


def precompute_alignments(tags, seqs, alignment_dir, args):
    for tag, seq in zip(tags, seqs):
        tmp_fasta_path = os.path.join(args.output_dir, f"tmp_{os.getpid()}.fasta")
        with open(tmp_fasta_path, "w") as fp:
            fp.write(f">{tag}\n{seq}")

        local_alignment_dir = os.path.join(alignment_dir, tag)

        if args.use_precomputed_alignments is None:
            logger.info(f"Generating alignments for {tag}...")

            os.makedirs(local_alignment_dir, exist_ok=True)

            if "multimer" in args.config_preset:
                template_searcher = hmmsearch.Hmmsearch(
                    binary_path=args.hmmsearch_binary_path,
                    hmmbuild_binary_path=args.hmmbuild_binary_path,
                    database_path=args.pdb_seqres_database_path,
                )
            else:
                template_searcher = hhsearch.HHSearch(
                    binary_path=args.hhsearch_binary_path,
                    databases=[args.pdb70_database_path],
                )

            # In seqemb mode, use AlignmentRunner only to generate templates
            if args.use_single_seq_mode:
                alignment_runner = data_pipeline.AlignmentRunner(
                    jackhmmer_binary_path=args.jackhmmer_binary_path,
                    uniref90_database_path=args.uniref90_database_path,
                    template_searcher=template_searcher,
                    no_cpus=args.cpus,
                )
                embedding_generator = EmbeddingGenerator()
                embedding_generator.run(tmp_fasta_path, alignment_dir)
            else:
                alignment_runner = data_pipeline.AlignmentRunner(
                    jackhmmer_binary_path=args.jackhmmer_binary_path,
                    hhblits_binary_path=args.hhblits_binary_path,
                    uniref90_database_path=args.uniref90_database_path,
                    mgnify_database_path=args.mgnify_database_path,
                    bfd_database_path=args.bfd_database_path,
                    uniref30_database_path=args.uniref30_database_path,
                    uniclust30_database_path=args.uniclust30_database_path,
                    uniprot_database_path=args.uniprot_database_path,
                    template_searcher=template_searcher,
                    use_small_bfd=args.bfd_database_path is None,
                    no_cpus=args.cpus
                )

            alignment_runner.run(
                tmp_fasta_path, local_alignment_dir
            )
        else:
            logger.info(
                f"Using precomputed alignments for {tag} at {alignment_dir}..."
            )

        # Remove temporary FASTA file
        os.remove(tmp_fasta_path)


def round_up_seqlen(seqlen):
    return int(math.ceil(seqlen / TRACING_INTERVAL)) * TRACING_INTERVAL


def generate_feature_dict(
    tags,
    seqs,
    alignment_dir,
    data_processor,
    args,
):
    tmp_fasta_path = os.path.join(args.output_dir, f"tmp_{os.getpid()}.fasta")

    if "multimer" in args.config_preset:
        with open(tmp_fasta_path, "w") as fp:
            fp.write(
                '\n'.join([f">{tag}\n{seq}" for tag, seq in zip(tags, seqs)])
            )
        feature_dict = data_processor.process_fasta(
            fasta_path=tmp_fasta_path, alignment_dir=alignment_dir,
        )
    elif len(seqs) == 1:
        tag = tags[0]
        seq = seqs[0]
        with open(tmp_fasta_path, "w") as fp:
            fp.write(f">{tag}\n{seq}")

        local_alignment_dir = os.path.join(alignment_dir, tag)
        feature_dict = data_processor.process_fasta(
            fasta_path=tmp_fasta_path,
            alignment_dir=local_alignment_dir,
            seqemb_mode=args.use_single_seq_mode,
        )
    else:
        with open(tmp_fasta_path, "w") as fp:
            fp.write(
                '\n'.join([f">{tag}\n{seq}" for tag, seq in zip(tags, seqs)])
            )
        feature_dict = data_processor.process_multiseq_fasta(
            fasta_path=tmp_fasta_path, super_alignment_dir=alignment_dir,
        )

    # Remove temporary FASTA file
    os.remove(tmp_fasta_path)

    return feature_dict


def list_files_with_extensions(dir, extensions):
    return [f for f in os.listdir(dir) if f.endswith(extensions)]


def main(args):
    # Create the output directory
    os.makedirs(args.output_dir, exist_ok=True)

    if args.config_preset.startswith("seq"):
        args.use_single_seq_mode = True

    config = model_config(
        args.config_preset, 
        long_sequence_inference=args.long_sequence_inference,
        use_deepspeed_evoformer_attention=args.use_deepspeed_evoformer_attention,
        )

    if args.experiment_config_json: 
        with open(args.experiment_config_json, 'r') as f:
            custom_config_dict = json.load(f)
        config.update_from_flattened_dict(custom_config_dict)

    if args.experiment_config_json: 
        with open(args.experiment_config_json, 'r') as f:
            custom_config_dict = json.load(f)
        config.update_from_flattened_dict(custom_config_dict)

    if args.trace_model:
        if not config.data.predict.fixed_size:
            raise ValueError(
                "Tracing requires that fixed_size mode be enabled in the config"
            )

    is_multimer = "multimer" in args.config_preset

    if is_multimer:
        template_featurizer = templates.HmmsearchHitFeaturizer(
            mmcif_dir=args.template_mmcif_dir,
            max_template_date=args.max_template_date,
            max_hits=config.data.predict.max_templates,
            kalign_binary_path=args.kalign_binary_path,
            release_dates_path=args.release_dates_path,
            obsolete_pdbs_path=args.obsolete_pdbs_path
        )
    else:
        template_featurizer = templates.HhsearchHitFeaturizer(
            mmcif_dir=args.template_mmcif_dir,
            max_template_date=args.max_template_date,
            max_hits=config.data.predict.max_templates,
            kalign_binary_path=args.kalign_binary_path,
            release_dates_path=args.release_dates_path,
            obsolete_pdbs_path=args.obsolete_pdbs_path
        )

    data_processor = data_pipeline.DataPipeline(
        template_featurizer=template_featurizer,
    )

    if is_multimer:
        data_processor = data_pipeline.DataPipelineMultimer(
            monomer_data_pipeline=data_processor,
        )

    output_dir_base = args.output_dir
    random_seed = args.data_random_seed
    if random_seed is None:
        random_seed = random.randrange(2 ** 32)

    np.random.seed(random_seed)
    torch.manual_seed(random_seed + 1)

    feature_processor = feature_pipeline.FeaturePipeline(config.data)
    if not os.path.exists(output_dir_base):
        os.makedirs(output_dir_base)
    if args.use_precomputed_alignments is None:
        alignment_dir = os.path.join(output_dir_base, "alignments")
    else:
        alignment_dir = args.use_precomputed_alignments

    tag_list = []
    seq_list = []
    for fasta_file in list_files_with_extensions(args.fasta_dir, (".fasta", ".fa")):
        # Gather input sequences
        fasta_path = os.path.join(args.fasta_dir, fasta_file)
        with open(fasta_path, "r") as fp:
            data = fp.read()

        tags, seqs = parse_fasta(data)

        if not is_multimer and len(tags) != 1:
            print(
                f"{fasta_path} contains more than one sequence but "
                f"multimer mode is not enabled. Skipping..."
            )
            continue

        # assert len(tags) == len(set(tags)), "All FASTA tags must be unique"
        tag = '-'.join(tags)

        tag_list.append((tag, tags))
        seq_list.append(seqs)

    seq_sort_fn = lambda target: sum([len(s) for s in target[1]])
    sorted_targets = sorted(zip(tag_list, seq_list), key=seq_sort_fn)
    feature_dicts = {}
    model_generator = load_models_from_command_line(
        config,
        args.model_device,
        args.openfold_checkpoint_path,
        args.jax_param_path,
        args.output_dir)

    for model, output_directory in model_generator:
        cur_tracing_interval = 0
        for (tag, tags), seqs in sorted_targets:
            output_name = f'{tag}_{args.config_preset}'
            if args.output_postfix is not None:
                output_name = f'{output_name}_{args.output_postfix}'

            # Does nothing if the alignments have already been computed
            precompute_alignments(tags, seqs, alignment_dir, args)

            feature_dict = feature_dicts.get(tag, None)
            if feature_dict is None:
                feature_dict = generate_feature_dict(
                    tags,
                    seqs,
                    alignment_dir,
                    data_processor,
                    args,
                )

                if args.trace_model:
                    n = feature_dict["aatype"].shape[-2]
                    rounded_seqlen = round_up_seqlen(n)
                    feature_dict = pad_feature_dict_seq(
                        feature_dict, rounded_seqlen,
                    )

                feature_dicts[tag] = feature_dict

            processed_feature_dict = feature_processor.process_features(
                feature_dict, mode='predict', is_multimer=is_multimer
            )

            processed_feature_dict = {
                k: torch.as_tensor(v, device=args.model_device)
                for k, v in processed_feature_dict.items()
            }

            if args.trace_model:
                if rounded_seqlen > cur_tracing_interval:
                    logger.info(
                        f"Tracing model at {rounded_seqlen} residues..."
                    )
                    t = time.perf_counter()
                    trace_model_(model, processed_feature_dict)
                    tracing_time = time.perf_counter() - t
                    logger.info(
                        f"Tracing time: {tracing_time}"
                    )
                    cur_tracing_interval = rounded_seqlen

            out = run_model(model, processed_feature_dict, tag, args.output_dir)

            # Toss out the recycling dimensions --- we don't need them anymore
            processed_feature_dict = tensor_tree_map(
                lambda x: np.array(x[..., -1].cpu()),
                processed_feature_dict
            )
            out = tensor_tree_map(lambda x: np.array(x.cpu()), out)

            unrelaxed_protein = prep_output(
                out,
                processed_feature_dict,
                feature_dict,
                feature_processor,
                args.config_preset,
                args.multimer_ri_gap,
                args.subtract_plddt
            )

            unrelaxed_file_suffix = "_unrelaxed.pdb"
            if args.cif_output:
                unrelaxed_file_suffix = "_unrelaxed.cif"
            unrelaxed_output_path = os.path.join(
                output_directory, f'{output_name}{unrelaxed_file_suffix}'
            )

            with open(unrelaxed_output_path, 'w') as fp:
                if args.cif_output:
                    fp.write(protein.to_modelcif(unrelaxed_protein))
                else:
                    fp.write(protein.to_pdb(unrelaxed_protein))

            logger.info(f"Output written to {unrelaxed_output_path}...")

            if not args.skip_relaxation:
                # Relax the prediction.
                logger.info(f"Running relaxation on {unrelaxed_output_path}...")
                relax_protein(config, args.model_device, unrelaxed_protein, output_directory, output_name,
                              args.cif_output)

            if args.save_outputs:
                output_dict_path = os.path.join(
                    output_directory, f'{output_name}_output_dict.pkl'
                )
                with open(output_dict_path, "wb") as fp:
                    pickle.dump(out, fp, protocol=pickle.HIGHEST_PROTOCOL)

                logger.info(f"Model output written to {output_dict_path}...")


if __name__ == "__main__":
    parser = argparse.ArgumentParser()
    parser.add_argument(
        "fasta_dir", type=str,
        help="Path to directory containing FASTA files, one sequence per file"
    )
    parser.add_argument(
        "template_mmcif_dir", type=str,
    )
    parser.add_argument(
        "--use_precomputed_alignments", type=str, default=None,
        help="""Path to alignment directory. If provided, alignment computation 
                is skipped and database path arguments are ignored."""
    )
    parser.add_argument(
        "--use_single_seq_mode", action="store_true", default=False,
        help="""Use single sequence embeddings instead of MSAs."""
    )
    parser.add_argument(
        "--output_dir", type=str, default=os.getcwd(),
        help="""Name of the directory in which to output the prediction""",
    )
    parser.add_argument(
        "--model_device", type=str, default="cpu",
        help="""Name of the device on which to run the model. Any valid torch
             device name is accepted (e.g. "cpu", "cuda:0")"""
    )
    parser.add_argument(
        "--config_preset", type=str, default="model_1",
        help="""Name of a model config preset defined in openfold/config.py"""
    )
    parser.add_argument(
        "--jax_param_path", type=str, default=None,
        help="""Path to JAX model parameters. If None, and openfold_checkpoint_path
             is also None, parameters are selected automatically according to 
             the model name from openfold/resources/params"""
    )
    parser.add_argument(
        "--openfold_checkpoint_path", type=str, default=None,
        help="""Path to OpenFold checkpoint. Can be either a DeepSpeed 
             checkpoint directory or a .pt file"""
    )
    parser.add_argument(
        "--save_outputs", action="store_true", default=False,
        help="Whether to save all model outputs, including embeddings, etc."
    )
    parser.add_argument(
        "--cpus", type=int, default=4,
        help="""Number of CPUs with which to run alignment tools"""
    )
    parser.add_argument(
        "--preset", type=str, default='full_dbs',
        choices=('reduced_dbs', 'full_dbs')
    )
    parser.add_argument(
        "--output_postfix", type=str, default=None,
        help="""Postfix for output prediction filenames"""
    )
    parser.add_argument(
        "--data_random_seed", type=int, default=None
    )
    parser.add_argument(
        "--skip_relaxation", action="store_true", default=False,
    )
    parser.add_argument(
        "--multimer_ri_gap", type=int, default=200,
        help="""Residue index offset between multiple sequences, if provided"""
    )
    parser.add_argument(
        "--trace_model", action="store_true", default=False,
        help="""Whether to convert parts of each model to TorchScript.
                Significantly improves runtime at the cost of lengthy
                'compilation.' Useful for large batch jobs."""
    )
    parser.add_argument(
        "--subtract_plddt", action="store_true", default=False,
        help=""""Whether to output (100 - pLDDT) in the B-factor column instead
                 of the pLDDT itself"""
    )
    parser.add_argument(
        "--long_sequence_inference", action="store_true", default=False,
        help="""enable options to reduce memory usage at the cost of speed, helps longer sequences fit into GPU memory, see the README for details"""
    )
    parser.add_argument(
        "--cif_output", action="store_true", default=False,
        help="Output predicted models in ModelCIF format instead of PDB format (default)"
    )
    parser.add_argument(
        "--experiment_config_json", default="", help="Path to a json file with custom config values to overwrite config setting",
    )
<<<<<<< HEAD
    parser.add_argument(
        "--use_deepspeed_evoformer_attention", action="store_true", default=False, 
        help="Whether to use the DeepSpeed evoformer attention layer. Must have deepspeed installed in the environment.",
    )
=======
>>>>>>> 09e74c76
    add_data_args(parser)
    args = parser.parse_args()

    if args.jax_param_path is None and args.openfold_checkpoint_path is None:
        args.jax_param_path = os.path.join(
            "openfold", "resources", "params",
            "params_" + args.config_preset + ".npz"
        )

    if args.model_device == "cpu" and torch.cuda.is_available():
        logging.warning(
            """The model is being run on CPU. Consider specifying 
            --model_device for better performance"""
        )

    main(args)<|MERGE_RESOLUTION|>--- conflicted
+++ resolved
@@ -471,13 +471,10 @@
     parser.add_argument(
         "--experiment_config_json", default="", help="Path to a json file with custom config values to overwrite config setting",
     )
-<<<<<<< HEAD
     parser.add_argument(
         "--use_deepspeed_evoformer_attention", action="store_true", default=False, 
         help="Whether to use the DeepSpeed evoformer attention layer. Must have deepspeed installed in the environment.",
     )
-=======
->>>>>>> 09e74c76
     add_data_args(parser)
     args = parser.parse_args()
 
